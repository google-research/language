--- conflicted
+++ resolved
@@ -52,10 +52,6 @@
   return entity_name
 
 
-<<<<<<< HEAD
-def convert_wikisql(input_example, schema, tokenizer, generate_sql,
-                    anonymize_values, use_abstract_sql, tables_schema=None):
-=======
 def convert_wikisql(input_example,
                     schema,
                     tokenizer,
@@ -63,7 +59,6 @@
                     anonymize_values,
                     use_abstract_sql,
                     tables_schema=None):
->>>>>>> b4562327
   """Converts a WikiSQL example into a NLToSQLExample."""
   example = NLToSQLExample()
 
@@ -101,22 +96,12 @@
     if generate_sql:
       try:
         if use_abstract_sql:
-<<<<<<< HEAD
-            abstract_sql_converters.populate_abstract_sql(example,
-                                                          sql,
-                                                          tables_schema)
-        else:
-            populate_sql(parsed_sql, example, anonymize_values)
-      except (ParseError, ValueError, AssertionError, KeyError,
-              IndexError, abstract_sql.ParseError, abstract_sql.UnsupportedSqlError) as e:
-=======
           abstract_sql_converters.populate_abstract_sql(example, sql,
                                                         tables_schema)
         else:
           populate_sql(parsed_sql, example, anonymize_values)
       except (ParseError, ValueError, AssertionError, KeyError, IndexError,
               abstract_sql.ParseError, abstract_sql.UnsupportedSqlError) as e:
->>>>>>> b4562327
         return None
 
     if example.gold_sql_query.actions[-1].symbol == '=':
