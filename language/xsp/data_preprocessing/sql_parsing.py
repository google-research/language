# coding=utf-8
# Copyright 2018 The Google AI Language Team Authors.
#
# Licensed under the Apache License, Version 2.0 (the "License");
# you may not use this file except in compliance with the License.
# You may obtain a copy of the License at
#
#     http://www.apache.org/licenses/LICENSE-2.0
#
# Unless required by applicable law or agreed to in writing, software
# distributed under the License is distributed on an "AS IS" BASIS,
# WITHOUT WARRANTIES OR CONDITIONS OF ANY KIND, either express or implied.
# See the License for the specific language governing permissions and
# limitations under the License.
"""For converting from a SQL query to output/decoder actions."""
from __future__ import absolute_import
from __future__ import division
from __future__ import print_function

from language.xsp.data_preprocessing.schema_utils import DatabaseTable
from language.xsp.data_preprocessing.schema_utils import TableColumn
from language.xsp.data_preprocessing.sql_utils import SchemaEntityCopy
from language.xsp.data_preprocessing.sql_utils import SQLAction
import sqlparse

VALID_GENERATED_TOKENS = {'1'}


class ParseError(Exception):
  pass


def _is_select(item):
  return item.ttype is sqlparse.tokens.DML and item.value.lower() == 'select'


def _is_function(item):
  return isinstance(item, sqlparse.sql.Function)


def _is_from(item):
  return item.ttype is sqlparse.tokens.Keyword and item.value.lower() == 'from'


def _is_identifier(item):
  return isinstance(item, sqlparse.sql.Identifier)


def _is_identifier_list(item):
  return isinstance(item, sqlparse.sql.IdentifierList)


def _is_parenthesis(item):
  return isinstance(item, sqlparse.sql.Parenthesis)


def _is_operation(item):
  return isinstance(item, sqlparse.sql.Operation)


def _is_operator(item):
  return item.ttype is sqlparse.tokens.Operator


def _is_punctuation(item):
  return item.ttype is sqlparse.tokens.Punctuation


def _is_wildcard(item):
  return item.ttype is sqlparse.tokens.Wildcard


def _is_keyword(item):
  return item.ttype is sqlparse.tokens.Keyword


def _is_name(item):
  return item.ttype is sqlparse.tokens.Name


def _is_order(item):
  return item.ttype is sqlparse.tokens.Keyword.Order


def _is_where(item):
  return isinstance(item, sqlparse.sql.Where)


def _is_comparison(item):
  return isinstance(item, sqlparse.sql.Comparison)


def _is_comparison_operator(item):
  return item.ttype is sqlparse.tokens.Operator.Comparison


def _is_literal(item):
  return item.ttype in (sqlparse.tokens.Literal.String.Single,
                        sqlparse.tokens.Literal.Number.Integer,
                        sqlparse.tokens.Literal.String.Symbol,
                        sqlparse.tokens.Literal.Number.Float)


def _is_integer(item):
  return item.ttype is sqlparse.tokens.Literal.Number.Integer


def _is_table_alias(item):
  return ((_is_name(item) and item.value in ('t1', 't2', 't3', 't4', 't5', 't6',
                                             't7', 't8', 't9')))


def _add_simple_step(item, example):
  example.gold_sql_query.actions.append(SQLAction(symbol=item.value.lower()))


def _debug_sql_item(item):
  print('--- debugging... ---')
  print('Item is ' + repr(item))
  print('Type is ' + str(item.ttype))
  print('Value is ' + str(item.value))
  print('String value is ' + str(item))


def _debug_state(item, example):
  del example
  _debug_sql_item(item)
  if hasattr(item, '_pprint_tree'):
    item._pprint_tree()  # pylint: disable=protected-access


def _parse_function(sql, example, anonymize_values):
  """Parse the part relative to a Function in the SQL query."""
  successful_copy = True
  for item in sql:
    if _is_parenthesis(item):
<<<<<<< HEAD
      successful_copy = populate_sql(
          item, example, anonymize_values) and successful_copy
=======
      successful_copy = populate_sql(item, example,
                                     anonymize_values) and successful_copy
>>>>>>> 4cfd55b0
      continue
    if _is_identifier(item) and item.value.lower() in ('count', 'avg', 'min',
                                                       'max', 'sum',
                                                       'distinct'):
      _add_simple_step(item, example)
      continue

    _debug_state(item, example)
    raise ParseError('Incomplete _parse_function')
  return successful_copy


def _find_all_entities(token,
                       example,
                       include_tables=True,
                       include_columns=True,
                       restrict_to_table=None):
  """Tries to find schema entities that match the token."""
  matching = list()
  if restrict_to_table:
    assert include_columns
    assert not include_tables
    for column in restrict_to_table.table_columns:
      if column.original_column_name.lower() == token.lower() and \
          include_columns:
        matching.append(column)
  else:
    for table in example.model_input.tables:
      # Allow lowercase matching because the schema and gold query may not match
      if table.original_table_name.lower() == token.lower() and include_tables:
        matching.append(table)

      for column in table.table_columns:
        if column.original_column_name.lower() == token.lower() and \
            include_columns:
          matching.append(column)

  return matching


def _find_simple_entity(token,
                        example,
                        include_tables=True,
                        include_columns=True):
  """Finds entities in the schema that a token may be referring to."""
  matching = _find_all_entities(token, example, include_tables, include_columns)

  if not matching:
    return None

  if len(matching) == 1:
    return matching[0]


def _get_tokens(item):
  if hasattr(item, 'tokens'):
    return [
        t for t in item.tokens if t.ttype is not sqlparse.tokens.Text.Whitespace
    ]
  else:
    return []


def _find_table_annotation(item, example):
  """Finds a reference to a table in the schema."""
  if _is_name(item):
    return _find_simple_entity(item.value, example, include_columns=False)

  tokens = _get_tokens(item)

  if len(tokens) == 1:
    return _find_table_annotation(tokens[0], example)

  # Assume it's AS
  if _is_identifier(item) and len(tokens) == 3:
    return _find_table_annotation(tokens[0], example)

  _debug_sql_item(item)
  raise ParseError('Cannot find table annotation')


def _find_column_entities(token, example, table):
  all_entities = _find_all_entities(
      token, example, include_tables=False, restrict_to_table=table)

  # Make sure that there was only one found
  assert len(all_entities) <= 1

  if all_entities:
    return all_entities[0]
  return None


def _iterate_sql(sql_parse):
  for item in sql_parse:
    if hasattr(item, 'tokens'):
      for child in _iterate_sql(item):
        yield child
    else:
      yield item


def _get_all_aliases(sql, example):
  """Returns a dictionary of aliases for the tables."""
  root = sql
  while True:
    if root.parent is None:
      break
    root = root.parent

  aliases = {}
  for item in _iterate_sql(root):
    if not _is_table_alias(item):
      continue

    tokens = _get_tokens(item.parent.parent)
    if len(tokens) == 3 and tokens[1].value.lower() == 'as':
      table_annotation = _find_table_annotation(tokens[0], example)
      aliases[tokens[2].value.lower()] = table_annotation

  return aliases


def _resolve_reference(item, example):
  """Resolves an ambiguous token that matches multiple annotations.

  Args:
    item: position in the SQL parse where the search will start.
    example: the QuikExample containing table and column annotations.

  Raises:
    ParseError: if the ambiguity cannot be resolved.
  """
  prev_symbol = example.gold_sql_query.actions[
      len(example.gold_sql_query.actions) - 1].symbol

  if prev_symbol in ('join', 'from'):
    table_annotation = _find_table_annotation(item, example)
    assert table_annotation, ('Cannot find a table annotation for item %s' %
                              item.value)

    example.gold_sql_query.actions.append(
        SQLAction(entity_copy=SchemaEntityCopy(copied_table=table_annotation)))
    return

  parent = item.parent

  # We try the simple case, that is aliases
  parent_tokens = _get_tokens(parent)
  if _is_table_alias(parent_tokens[0]) and parent_tokens[1].value == '.':
    aliases = _get_all_aliases(item, example)

    table_annotation = aliases[parent.tokens[0].value.lower()]
    found_column = _find_column_entities(item.value, example, table_annotation)

    assert found_column, 'Could not find column with name ' + str(item.value)
    example.gold_sql_query.actions.append(
        SQLAction(entity_copy=SchemaEntityCopy(copied_column=found_column)))
    return

  def _find_direction(reverse):
    """Finds a column annotation in a given direction."""
    table_entities = _find_from_table(item, example, reverse=reverse)

    if not table_entities:
      return False

    for table_entity in table_entities:
      entity = _find_column_entities(item.value, example, table_entity)

      if entity:
        example.gold_sql_query.actions.append(
            SQLAction(entity_copy=SchemaEntityCopy(copied_column=entity)))
        return True

    raise ParseError('Unable to find annotation of table ' + str(item))

  if (prev_symbol in ('where', 'by') or _is_where(parent) or
      _is_where(parent.parent)):
    if _find_direction(reverse=True):
      return

  if _find_direction(reverse=False):
    return

  if _find_direction(reverse=True):
    return

  raise ParseError('Unable to find final annotation in any direction')


def _find_from_table(item, example, reverse=False):
  """Finds the table that is being queried.

  Args:
    item: position in the SQL parse where the search will start.
    example: the QuikExample containing the table annotations.
    reverse: if True will use backward search, otherwise forward.

  Returns:
    a list of QuikAnnotation that are tables or None.
  """
  parent = item.parent
  next_token_index = parent.token_index(item)
  next_item = item

  # Here we iterate over al the possible tokens in the current level until we
  # reach a FROM statement.
  def _next_token():
    if reverse:
      return parent.token_prev(next_token_index)
    else:
      return parent.token_next(next_token_index)

  down_exploration = False

  while True:
    prev_item = next_item
    next_token_index, next_item = _next_token()

    if next_item is None:
      # Go up
      if (not down_exploration and
          (_is_identifier_list(parent) or _is_identifier(parent) or
           _is_comparison(parent) or _is_where(parent) or
           _is_operation(parent) or _is_parenthesis(parent) or
           _is_function(parent) or _is_select(parent))):
        next_token_index = parent.parent.token_index(parent)
        next_item = parent
        parent = parent.parent

      # Go down
      elif hasattr(prev_item, 'tokens') and len(prev_item.tokens) > 1:
        next_token_index = prev_item.token_index(prev_item.tokens[0])
        next_item = prev_item.tokens[0]
        parent = prev_item
        down_exploration = True
      else:
        return None

    if _is_from(next_item):
      next_token_index, next_item = parent.token_next(next_token_index)

      tables = list()
      tables.append(_find_table_annotation(next_item, example))

      next_token_index, next_item = parent.token_next(next_token_index)

      if next_item and next_item.value.lower() == 'join':
        next_token_index, next_item = parent.token_next(next_token_index)
        tables.append(_find_table_annotation(next_item, example))

      return tables


def _add_simple_value(item, example, anonymize):
  """Adds a value action to the output.

  Args:
    item: A string value present in the SQL query.
    example: The NLToSQLExample being constructed.
<<<<<<< HEAD
    anonymize: Whether to anonymize values
        (i.e., replace them with a 'value' placeholder).

  Returns a boolean indicating whether the value could be copied from
  the input."""
=======
    anonymize: Whether to anonymize values (i.e., replace them with a 'value'
      placeholder).  Returns a boolean indicating whether the value could be
      copied from the input.

  Returns:
    Successful copy.
  """
>>>>>>> 4cfd55b0
  if anonymize:
    example.gold_sql_query.actions.append(SQLAction(symbol='value'))
    return True

  # Commenting out the code that anonymizes.
  item_str = str(item)

  # Add quotes if [1] there aren't quotes and [2] it's not numeric
  if not item_str.replace(
      '.', '',
      1).isdigit() and item_str.count('"') < 2 and item_str.count('\'') < 2:
    item_str = "'" + item_str + "'"

  def find_and_add_copy_from_text(substr):
    """Finds a substring in the utterance and adds a copying action."""
    # It's a substring of the original utterance, but not so sure it could be
    # composed of wordpieces.
    found = False
    start_wordpiece = -1
    end_wordpiece = -1
    for i in range(len(example.model_input.utterance_wordpieces)):
      for j in range(i + 1, len(example.model_input.utterance_wordpieces) + 1):
        # Compose a string. If it has ##, that means it's a wordpiece, so should
        # not have a space in front.
        composed_pieces = ' '.join([
            wordpiece.wordpiece
            for wordpiece in example.model_input.utterance_wordpieces[i:j]
        ]).replace(' ##', '')
        if substr.lower() == composed_pieces:
          start_wordpiece = i
          end_wordpiece = j

          found = True
          break
      if found:
        break

    if start_wordpiece >= 0 and end_wordpiece >= 0:
      # Found wordpiece(s, when put together) comprising this item
      for i in range(start_wordpiece, end_wordpiece):
        action = SQLAction(
            utterance_copy=example.model_input.utterance_wordpieces[i])
        example.gold_sql_query.actions.append(action)
      return True
    return False

  # First, check if this string could be copied from the wordpiece-tokenized
  # inputs.
  quote_type = ''
  if item_str.lower() in example.model_input.original_utterance.lower():
    success = find_and_add_copy_from_text(item_str)

    if not success or item_str in VALID_GENERATED_TOKENS:
      example.gold_sql_query.actions.append(SQLAction(symbol=item_str))

    return success or item_str in VALID_GENERATED_TOKENS

  elif item_str.startswith('\'') and item_str.endswith('\''):
    quote_type = '\''
  elif item_str.startswith('"') and item_str.endswith('"'):
    quote_type = '"'

  if quote_type:
    if item_str[1:-1].lower() in example.model_input.original_utterance.lower():
      example.gold_sql_query.actions.append(SQLAction(symbol=quote_type))

      success = find_and_add_copy_from_text(item_str[1:-1])
      if not success or item in VALID_GENERATED_TOKENS:
        example.gold_sql_query.actions.append(SQLAction(symbol=item_str))

      example.gold_sql_query.actions.append(SQLAction(symbol=quote_type))

      return success or item_str in VALID_GENERATED_TOKENS
    elif item_str[1] == '%' and item_str[-2] == '%' and item_str[2:-2].lower(
    ) in example.model_input.original_utterance.lower():
      example.gold_sql_query.actions.append(SQLAction(symbol=quote_type))
      example.gold_sql_query.actions.append(SQLAction(symbol='%'))

      success = find_and_add_copy_from_text(item_str[2:-2])
      if not success or item in VALID_GENERATED_TOKENS:
        example.gold_sql_query.actions.append(SQLAction(symbol=item_str[2:-2]))

      example.gold_sql_query.actions.append(SQLAction(symbol='%'))
      example.gold_sql_query.actions.append(SQLAction(symbol=quote_type))

      return success or item_str in VALID_GENERATED_TOKENS

  # Just add it as choice from the output vocabulary
  if u'u s a' in item_str:
    raise ValueError('WHAT????????')

  example.gold_sql_query.actions.append(SQLAction(symbol=item_str))

  # A value of 1 is used for things like LIMIT 1 when ordering.
  return item_str in VALID_GENERATED_TOKENS


def _parse_identifier(sql, example, anonymize_values):
  """Parse the part relative to an Identifier in the SQL query."""
  successful_copy = True
  for item in sql:
    if item.ttype == sqlparse.tokens.Text.Whitespace:
      continue

    if _is_identifier(item):
<<<<<<< HEAD
      successful_copy = _parse_identifier(
          item, example, anonymize_values) and successful_copy
=======
      successful_copy = _parse_identifier(item, example,
                                          anonymize_values) and successful_copy
>>>>>>> 4cfd55b0
      continue

    if _is_order(item):
      _add_simple_step(item, example)
      continue

    if (_is_table_alias(item) or (_is_punctuation(item) and item.value == '.')):
      _add_simple_step(item, example)
      continue

    if _is_keyword(item) and item.value in ('as',):
      _add_simple_step(item, example)
      continue

    if _is_name(item):
      entity = _find_simple_entity(item.value, example)
      if entity is not None:
        schema_copy_action = None

        if isinstance(entity, DatabaseTable):
          schema_copy_action = SchemaEntityCopy(copied_table=entity)
        elif isinstance(entity, TableColumn):
          schema_copy_action = SchemaEntityCopy(copied_column=entity)
        else:
          raise ValueError('Type of entity is unexpected: ' + str(type(entity)))

        copy_action = SQLAction(entity_copy=schema_copy_action)
        example.gold_sql_query.actions.append(copy_action)
      else:
        try:
          _resolve_reference(item, example)
        except AttributeError as e:
          # Generally this means the reference wasn't found i.e., in WikiSQL, a
          # value didn't have quotes, so just add it as a value
          print(e)
          successful_copy = _add_simple_value(
              item, example, anonymize_values) and successful_copy
      continue

    if _is_literal(item):
      prev_len = len(example.gold_sql_query.actions)
<<<<<<< HEAD
      successful_copy = _add_simple_value(
          item, example, anonymize_values) and successful_copy
=======
      successful_copy = _add_simple_value(item, example,
                                          anonymize_values) and successful_copy
>>>>>>> 4cfd55b0
      if len(example.gold_sql_query.actions) == prev_len:
        raise ValueError(
            'Gold query did not change length when adding simple value!')
      continue

    _debug_state(item, example)
    raise ParseError('Incomplete _parse_identifier')

  return successful_copy


def _parse_operation(sql, example, anonymize_values):
  """Parse the part relative to an Operation in the SQL query."""
  successful_copy = True
  for item in sql:
    if item.ttype == sqlparse.tokens.Text.Whitespace:
      continue
    if _is_identifier(item):
<<<<<<< HEAD
      successful_copy = _parse_identifier(
          item, example, anonymize_values) and successful_copy
=======
      successful_copy = _parse_identifier(item, example,
                                          anonymize_values) and successful_copy
>>>>>>> 4cfd55b0
      continue
    if _is_operator(item):
      _add_simple_step(item, example)
      continue

    _debug_sql_item(item)
    raise ParseError('Incomplete _parse_operation')

  return successful_copy


def _parse_identifier_list(sql, example, anonymize_values):
  """Parse the part relative to an IdentifierList in the SQL query."""
  successful_copy = True
  for item in sql:
    if item.ttype == sqlparse.tokens.Text.Whitespace:
      continue

    if _is_punctuation(item) and (item.value in (',',)):
      _add_simple_step(item, example)
      continue

    if _is_function(item):
      _parse_function(item, example, anonymize_values)
      continue

    if _is_identifier(item):
<<<<<<< HEAD
      successful_copy = _parse_identifier(
          item, example, anonymize_values) and successful_copy
      continue

    if _is_operation(item):
      successful_copy = _parse_operation(
          item, example, anonymize_values) and successful_copy
=======
      successful_copy = _parse_identifier(item, example,
                                          anonymize_values) and successful_copy
      continue

    if _is_operation(item):
      successful_copy = _parse_operation(item, example,
                                         anonymize_values) and successful_copy
>>>>>>> 4cfd55b0
      continue
    if _is_keyword(item) and item.value.lower() in ('count', 'avg', 'min',
                                                    'max', 'sum'):
      _add_simple_step(item, example)
      continue

    _debug_sql_item(item)
    raise ParseError('Incomplete _parse_identifier_list')

  return successful_copy


def _parse_comparison(sql, example, anonymize_values):
  """Parse the part relative to a comparison in the SQL query."""
  successful_copy = True
  for item in sql:
    if item.ttype == sqlparse.tokens.Text.Whitespace:
      continue
    if _is_identifier(item):
<<<<<<< HEAD
      successful_copy = _parse_identifier(
          item, example, anonymize_values) and successful_copy
=======
      successful_copy = _parse_identifier(item, example,
                                          anonymize_values) and successful_copy
>>>>>>> 4cfd55b0
      continue
    if _is_comparison_operator(item):
      _add_simple_step(item, example)
      continue
    if _is_literal(item):
      prev_len = len(example.gold_sql_query.actions)
<<<<<<< HEAD
      successful_copy = _add_simple_value(
          item, example, anonymize_values) and successful_copy
=======
      successful_copy = _add_simple_value(item, example,
                                          anonymize_values) and successful_copy
>>>>>>> 4cfd55b0
      if len(example.gold_sql_query.actions) == prev_len:
        raise ValueError(
            'Gold query did not change length when adding simple value!')
      continue

    if _is_parenthesis(item):
<<<<<<< HEAD
      successful_copy = populate_sql(
          item, example, anonymize_values) and successful_copy
      continue

    if _is_function(item):
      successful_copy = _parse_function(
          item, example, anonymize_values) and successful_copy
      continue

    if _is_operation(item):
      successful_copy = _parse_operation(
          item, example, anonymize_values) and successful_copy
=======
      successful_copy = populate_sql(item, example,
                                     anonymize_values) and successful_copy
      continue

    if _is_function(item):
      successful_copy = _parse_function(item, example,
                                        anonymize_values) and successful_copy
      continue

    if _is_operation(item):
      successful_copy = _parse_operation(item, example,
                                         anonymize_values) and successful_copy
>>>>>>> 4cfd55b0
      continue

    _debug_state(item, example)
    raise ParseError('Incomplete _parse_comparison')

  return successful_copy


def _parse_where(sql, example, anonymize_values):
  """Parse the part relative to the WHERE clause of the SQL query."""
  successful_copy = True
  for item in sql:
    if item.ttype == sqlparse.tokens.Text.Whitespace:
      continue

    if _is_keyword(item) and item.value.lower() in ('where',):
      _add_simple_step(item, example)
      continue

    if _is_comparison(item):
<<<<<<< HEAD
      successful_copy = _parse_comparison(
          item, example, anonymize_values) and successful_copy
=======
      successful_copy = _parse_comparison(item, example,
                                          anonymize_values) and successful_copy
>>>>>>> 4cfd55b0
      continue

    if _is_comparison_operator(item):
      _add_simple_step(item, example)
      continue

    if _is_identifier(item):
<<<<<<< HEAD
      successful_copy = _parse_identifier(
          item, example, anonymize_values) and successful_copy
=======
      successful_copy = _parse_identifier(item, example,
                                          anonymize_values) and successful_copy
>>>>>>> 4cfd55b0
      continue

    if _is_identifier_list(item):
      successful_copy = _parse_identifier_list(
          item, example, anonymize_values) and successful_copy
      continue

    if _is_keyword(item) and item.value.lower() in ('between', 'and', 'or'):
      _add_simple_step(item, example)
      continue

    if _is_keyword(item) and item.value.lower() in ('not', 'in', 'intersect'):
      _add_simple_step(item, example)
      continue

    if _is_keyword(item) and item.value.lower() in ('distinct',):
      _add_simple_step(item, example)
      continue

    if _is_integer(item):
      prev_len = len(example.gold_sql_query.actions)
<<<<<<< HEAD
      successful_copy = _add_simple_value(
          item, example, anonymize_values) and successful_copy
=======
      successful_copy = _add_simple_value(item, example,
                                          anonymize_values) and successful_copy
>>>>>>> 4cfd55b0
      if len(example.gold_sql_query.actions) == prev_len:
        raise ValueError(
            'Gold query did not change length when adding simple value!')
      continue

    # Like '%asd%'
    if _is_keyword(item) and item.value.lower() in ('like',):
      _add_simple_step(item, example)
      continue

    if _is_literal(item):
      prev_len = len(example.gold_sql_query.actions)
<<<<<<< HEAD
      successful_copy = _add_simple_value(
          item, example, anonymize_values) and successful_copy
=======
      successful_copy = _add_simple_value(item, example,
                                          anonymize_values) and successful_copy
>>>>>>> 4cfd55b0
      if len(example.gold_sql_query.actions) == prev_len:
        raise ValueError(
            'Gold query did not change length when adding simple value!')
      continue

    if _is_keyword(item) and item.value.lower() in ('join', 'on'):
      _add_simple_step(item, example)
      continue

    if _is_parenthesis(item):
<<<<<<< HEAD
      successful_copy = populate_sql(
          item, example, anonymize_values) and successful_copy
=======
      successful_copy = populate_sql(item, example,
                                     anonymize_values) and successful_copy
>>>>>>> 4cfd55b0
      continue

    if _is_select(item) or _is_from(item):
      _add_simple_step(item, example)
      continue

    _debug_sql_item(item)
    raise ParseError('Incomplete _parse_where')
  return successful_copy


def populate_sql(sql, example, anonymize_values):
  """Creates a sequence of output / decoder actions from a raw SQL query.

  Args:
    sql: The SQL query to convert.
    example: The NLToSQLExample object to add output actions.
    anonymize_values: Whether to anonymize values by replacing with a
      placeholder.

  Raises:
    ParseError: if the SQL query can't be parsed.

  Returns:
    Boolean indicating whether all actions copying values from
    the input utterance were successfully completed.
  """
  successful_copy = True
  for item in sql:
    if item.ttype == sqlparse.tokens.Text.Whitespace:
      continue

    if _is_punctuation(item) and (item.value in ('(', ')')):
      _add_simple_step(item, example)
      continue

    if _is_punctuation(item) and (item.value in (',',)):
      _add_simple_step(item, example)
      continue

    if _is_parenthesis(item):
<<<<<<< HEAD
      successful_copy = populate_sql(
          item, example, anonymize_values) and successful_copy
=======
      successful_copy = populate_sql(item, example,
                                     anonymize_values) and successful_copy
>>>>>>> 4cfd55b0
      continue

    if _is_wildcard(item):
      _add_simple_step(item, example)
      continue

    if _is_select(item) or _is_from(item):
      _add_simple_step(item, example)
      continue

    if _is_where(item):
<<<<<<< HEAD
      successful_copy = _parse_where(
          item, example, anonymize_values) and successful_copy
      continue

    if _is_function(item):
      successful_copy = _parse_function(
          item, example, anonymize_values) and successful_copy
      continue

    if _is_identifier(item):
      successful_copy = _parse_identifier(
          item, example, anonymize_values) and successful_copy
=======
      successful_copy = _parse_where(item, example,
                                     anonymize_values) and successful_copy
      continue

    if _is_function(item):
      successful_copy = _parse_function(item, example,
                                        anonymize_values) and successful_copy
      continue

    if _is_identifier(item):
      successful_copy = _parse_identifier(item, example,
                                          anonymize_values) and successful_copy
>>>>>>> 4cfd55b0
      continue

    if _is_identifier_list(item):
      successful_copy = _parse_identifier_list(
          item, example, anonymize_values) and successful_copy
      continue

    if _is_keyword(item) and item.value.lower() in ('group', 'order', 'by',
                                                    'having', 'order by',
                                                    'group by'):
      _add_simple_step(item, example)
      continue

    if _is_keyword(item) and item.value.lower() in ('count', 'avg', 'min',
                                                    'max', 'sum'):
      _add_simple_step(item, example)
      continue

    if _is_operation(item):
<<<<<<< HEAD
      successful_copy = _parse_operation(
          item, example, anonymize_values) and successful_copy
=======
      successful_copy = _parse_operation(item, example,
                                         anonymize_values) and successful_copy
>>>>>>> 4cfd55b0
      continue

    if _is_keyword(item) and item.value.lower() in ('between', 'and', 'or'):
      _add_simple_step(item, example)
      continue

    if _is_order(item):
      _add_simple_step(item, example)
      continue

    if _is_keyword(item) and item.value.lower() in ('distinct',):
      _add_simple_step(item, example)
      continue

    if _is_keyword(item) and item.value.lower() in ('limit',):
      _add_simple_step(item, example)
      continue

    if _is_keyword(item) and item.value.lower() in ('join', 'on'):
      _add_simple_step(item, example)
      continue

    if _is_keyword(item) and item.value.lower() in ('intersect', 'union'):
      _add_simple_step(item, example)
      continue

    if _is_keyword(item) and item.value.lower() in ('except',):
      _add_simple_step(item, example)
      continue

    if (_is_integer(item) and
        example.gold_sql_query.actions[len(example.gold_sql_query.actions) -
                                       1].symbol in ('limit', 'between',
                                                     'and')):
      prev_len = len(example.gold_sql_query.actions)
<<<<<<< HEAD
      successful_copy = _add_simple_value(
          item, example, anonymize_values) and successful_copy
=======
      successful_copy = _add_simple_value(item, example,
                                          anonymize_values) and successful_copy
>>>>>>> 4cfd55b0
      if len(example.gold_sql_query.actions) == prev_len:
        raise ValueError(
            'Gold query did not change length when adding simple value!')
      continue

    if _is_comparison(item):
<<<<<<< HEAD
      successful_copy = _parse_comparison(
          item, example, anonymize_values) and successful_copy
=======
      successful_copy = _parse_comparison(item, example,
                                          anonymize_values) and successful_copy
>>>>>>> 4cfd55b0
      continue

    _debug_state(item, example)
    raise ParseError('Incomplete _parse_sql')
  return successful_copy<|MERGE_RESOLUTION|>--- conflicted
+++ resolved
@@ -134,13 +134,8 @@
   successful_copy = True
   for item in sql:
     if _is_parenthesis(item):
-<<<<<<< HEAD
-      successful_copy = populate_sql(
-          item, example, anonymize_values) and successful_copy
-=======
       successful_copy = populate_sql(item, example,
                                      anonymize_values) and successful_copy
->>>>>>> 4cfd55b0
       continue
     if _is_identifier(item) and item.value.lower() in ('count', 'avg', 'min',
                                                        'max', 'sum',
@@ -402,13 +397,6 @@
   Args:
     item: A string value present in the SQL query.
     example: The NLToSQLExample being constructed.
-<<<<<<< HEAD
-    anonymize: Whether to anonymize values
-        (i.e., replace them with a 'value' placeholder).
-
-  Returns a boolean indicating whether the value could be copied from
-  the input."""
-=======
     anonymize: Whether to anonymize values (i.e., replace them with a 'value'
       placeholder).  Returns a boolean indicating whether the value could be
       copied from the input.
@@ -416,7 +404,6 @@
   Returns:
     Successful copy.
   """
->>>>>>> 4cfd55b0
   if anonymize:
     example.gold_sql_query.actions.append(SQLAction(symbol='value'))
     return True
@@ -522,13 +509,8 @@
       continue
 
     if _is_identifier(item):
-<<<<<<< HEAD
-      successful_copy = _parse_identifier(
-          item, example, anonymize_values) and successful_copy
-=======
       successful_copy = _parse_identifier(item, example,
                                           anonymize_values) and successful_copy
->>>>>>> 4cfd55b0
       continue
 
     if _is_order(item):
@@ -570,13 +552,8 @@
 
     if _is_literal(item):
       prev_len = len(example.gold_sql_query.actions)
-<<<<<<< HEAD
-      successful_copy = _add_simple_value(
-          item, example, anonymize_values) and successful_copy
-=======
       successful_copy = _add_simple_value(item, example,
                                           anonymize_values) and successful_copy
->>>>>>> 4cfd55b0
       if len(example.gold_sql_query.actions) == prev_len:
         raise ValueError(
             'Gold query did not change length when adding simple value!')
@@ -595,13 +572,8 @@
     if item.ttype == sqlparse.tokens.Text.Whitespace:
       continue
     if _is_identifier(item):
-<<<<<<< HEAD
-      successful_copy = _parse_identifier(
-          item, example, anonymize_values) and successful_copy
-=======
       successful_copy = _parse_identifier(item, example,
                                           anonymize_values) and successful_copy
->>>>>>> 4cfd55b0
       continue
     if _is_operator(item):
       _add_simple_step(item, example)
@@ -629,15 +601,6 @@
       continue
 
     if _is_identifier(item):
-<<<<<<< HEAD
-      successful_copy = _parse_identifier(
-          item, example, anonymize_values) and successful_copy
-      continue
-
-    if _is_operation(item):
-      successful_copy = _parse_operation(
-          item, example, anonymize_values) and successful_copy
-=======
       successful_copy = _parse_identifier(item, example,
                                           anonymize_values) and successful_copy
       continue
@@ -645,7 +608,6 @@
     if _is_operation(item):
       successful_copy = _parse_operation(item, example,
                                          anonymize_values) and successful_copy
->>>>>>> 4cfd55b0
       continue
     if _is_keyword(item) and item.value.lower() in ('count', 'avg', 'min',
                                                     'max', 'sum'):
@@ -665,46 +627,22 @@
     if item.ttype == sqlparse.tokens.Text.Whitespace:
       continue
     if _is_identifier(item):
-<<<<<<< HEAD
-      successful_copy = _parse_identifier(
-          item, example, anonymize_values) and successful_copy
-=======
       successful_copy = _parse_identifier(item, example,
                                           anonymize_values) and successful_copy
->>>>>>> 4cfd55b0
       continue
     if _is_comparison_operator(item):
       _add_simple_step(item, example)
       continue
     if _is_literal(item):
       prev_len = len(example.gold_sql_query.actions)
-<<<<<<< HEAD
-      successful_copy = _add_simple_value(
-          item, example, anonymize_values) and successful_copy
-=======
       successful_copy = _add_simple_value(item, example,
                                           anonymize_values) and successful_copy
->>>>>>> 4cfd55b0
       if len(example.gold_sql_query.actions) == prev_len:
         raise ValueError(
             'Gold query did not change length when adding simple value!')
       continue
 
     if _is_parenthesis(item):
-<<<<<<< HEAD
-      successful_copy = populate_sql(
-          item, example, anonymize_values) and successful_copy
-      continue
-
-    if _is_function(item):
-      successful_copy = _parse_function(
-          item, example, anonymize_values) and successful_copy
-      continue
-
-    if _is_operation(item):
-      successful_copy = _parse_operation(
-          item, example, anonymize_values) and successful_copy
-=======
       successful_copy = populate_sql(item, example,
                                      anonymize_values) and successful_copy
       continue
@@ -717,7 +655,6 @@
     if _is_operation(item):
       successful_copy = _parse_operation(item, example,
                                          anonymize_values) and successful_copy
->>>>>>> 4cfd55b0
       continue
 
     _debug_state(item, example)
@@ -738,13 +675,8 @@
       continue
 
     if _is_comparison(item):
-<<<<<<< HEAD
-      successful_copy = _parse_comparison(
-          item, example, anonymize_values) and successful_copy
-=======
       successful_copy = _parse_comparison(item, example,
                                           anonymize_values) and successful_copy
->>>>>>> 4cfd55b0
       continue
 
     if _is_comparison_operator(item):
@@ -752,13 +684,8 @@
       continue
 
     if _is_identifier(item):
-<<<<<<< HEAD
-      successful_copy = _parse_identifier(
-          item, example, anonymize_values) and successful_copy
-=======
       successful_copy = _parse_identifier(item, example,
                                           anonymize_values) and successful_copy
->>>>>>> 4cfd55b0
       continue
 
     if _is_identifier_list(item):
@@ -780,13 +707,8 @@
 
     if _is_integer(item):
       prev_len = len(example.gold_sql_query.actions)
-<<<<<<< HEAD
-      successful_copy = _add_simple_value(
-          item, example, anonymize_values) and successful_copy
-=======
       successful_copy = _add_simple_value(item, example,
                                           anonymize_values) and successful_copy
->>>>>>> 4cfd55b0
       if len(example.gold_sql_query.actions) == prev_len:
         raise ValueError(
             'Gold query did not change length when adding simple value!')
@@ -799,13 +721,8 @@
 
     if _is_literal(item):
       prev_len = len(example.gold_sql_query.actions)
-<<<<<<< HEAD
-      successful_copy = _add_simple_value(
-          item, example, anonymize_values) and successful_copy
-=======
       successful_copy = _add_simple_value(item, example,
                                           anonymize_values) and successful_copy
->>>>>>> 4cfd55b0
       if len(example.gold_sql_query.actions) == prev_len:
         raise ValueError(
             'Gold query did not change length when adding simple value!')
@@ -816,13 +733,8 @@
       continue
 
     if _is_parenthesis(item):
-<<<<<<< HEAD
-      successful_copy = populate_sql(
-          item, example, anonymize_values) and successful_copy
-=======
       successful_copy = populate_sql(item, example,
                                      anonymize_values) and successful_copy
->>>>>>> 4cfd55b0
       continue
 
     if _is_select(item) or _is_from(item):
@@ -864,13 +776,8 @@
       continue
 
     if _is_parenthesis(item):
-<<<<<<< HEAD
-      successful_copy = populate_sql(
-          item, example, anonymize_values) and successful_copy
-=======
       successful_copy = populate_sql(item, example,
                                      anonymize_values) and successful_copy
->>>>>>> 4cfd55b0
       continue
 
     if _is_wildcard(item):
@@ -882,20 +789,6 @@
       continue
 
     if _is_where(item):
-<<<<<<< HEAD
-      successful_copy = _parse_where(
-          item, example, anonymize_values) and successful_copy
-      continue
-
-    if _is_function(item):
-      successful_copy = _parse_function(
-          item, example, anonymize_values) and successful_copy
-      continue
-
-    if _is_identifier(item):
-      successful_copy = _parse_identifier(
-          item, example, anonymize_values) and successful_copy
-=======
       successful_copy = _parse_where(item, example,
                                      anonymize_values) and successful_copy
       continue
@@ -908,7 +801,6 @@
     if _is_identifier(item):
       successful_copy = _parse_identifier(item, example,
                                           anonymize_values) and successful_copy
->>>>>>> 4cfd55b0
       continue
 
     if _is_identifier_list(item):
@@ -928,13 +820,8 @@
       continue
 
     if _is_operation(item):
-<<<<<<< HEAD
-      successful_copy = _parse_operation(
-          item, example, anonymize_values) and successful_copy
-=======
       successful_copy = _parse_operation(item, example,
                                          anonymize_values) and successful_copy
->>>>>>> 4cfd55b0
       continue
 
     if _is_keyword(item) and item.value.lower() in ('between', 'and', 'or'):
@@ -970,26 +857,16 @@
                                        1].symbol in ('limit', 'between',
                                                      'and')):
       prev_len = len(example.gold_sql_query.actions)
-<<<<<<< HEAD
-      successful_copy = _add_simple_value(
-          item, example, anonymize_values) and successful_copy
-=======
       successful_copy = _add_simple_value(item, example,
                                           anonymize_values) and successful_copy
->>>>>>> 4cfd55b0
       if len(example.gold_sql_query.actions) == prev_len:
         raise ValueError(
             'Gold query did not change length when adding simple value!')
       continue
 
     if _is_comparison(item):
-<<<<<<< HEAD
-      successful_copy = _parse_comparison(
-          item, example, anonymize_values) and successful_copy
-=======
       successful_copy = _parse_comparison(item, example,
                                           anonymize_values) and successful_copy
->>>>>>> 4cfd55b0
       continue
 
     _debug_state(item, example)
