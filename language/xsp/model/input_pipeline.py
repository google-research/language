--- conflicted
+++ resolved
@@ -121,28 +121,6 @@
   items_to_handlers = {}
 
   # Context features.
-<<<<<<< HEAD
-  items_to_handlers[
-      constants.OUTPUT_TYPE_KEY] = slim.tfexample_decoder.Tensor(
-          constants.OUTPUT_TYPE_KEY)
-  items_to_handlers[
-      constants.WEIGHT_KEY] = slim.tfexample_decoder.Tensor(
-          constants.WEIGHT_KEY)
-  items_to_handlers[
-      constants.LANGUAGE_KEY] = slim.tfexample_decoder.Tensor(
-          constants.LANGUAGE_KEY)
-  items_to_handlers[
-      constants.REGION_KEY] = slim.tfexample_decoder.Tensor(
-          constants.REGION_KEY)
-  items_to_handlers[
-      constants.TAG_KEY] = slim.tfexample_decoder.Tensor(
-          constants.TAG_KEY, default_value='')
-
-  # Sequence features.
-  items_to_handlers[
-      constants
-      .SOURCE_WORDPIECES_KEY] = slim.tfexample_decoder.Tensor(
-=======
   items_to_handlers[constants.OUTPUT_TYPE_KEY] = slim.tfexample_decoder.Tensor(
       constants.OUTPUT_TYPE_KEY)
   items_to_handlers[constants.WEIGHT_KEY] = slim.tfexample_decoder.Tensor(
@@ -157,22 +135,12 @@
   # Sequence features.
   items_to_handlers[
       constants.SOURCE_WORDPIECES_KEY] = slim.tfexample_decoder.Tensor(
->>>>>>> e3a0875f
           constants.SOURCE_WORDPIECES_KEY)
   items_to_handlers[
       constants.COPIABLE_INPUT_KEY] = slim.tfexample_decoder.Tensor(
           constants.COPIABLE_INPUT_KEY)
 
   items_to_handlers[
-<<<<<<< HEAD
-      constants.
-      TARGET_ACTION_TYPES_KEY] = slim.tfexample_decoder.ItemHandlerCallback(
-          keys=[constants.TARGET_ACTION_TYPES_KEY],
-          func=_get_target_action_types)
-  items_to_handlers[
-      constants.
-      TARGET_ACTION_IDS_KEY] = slim.tfexample_decoder.ItemHandlerCallback(
-=======
       constants
       .TARGET_ACTION_TYPES_KEY] = slim.tfexample_decoder.ItemHandlerCallback(
           keys=[constants.TARGET_ACTION_TYPES_KEY],
@@ -180,38 +148,21 @@
   items_to_handlers[
       constants
       .TARGET_ACTION_IDS_KEY] = slim.tfexample_decoder.ItemHandlerCallback(
->>>>>>> e3a0875f
           keys=[constants.TARGET_ACTION_IDS_KEY], func=_get_target_action_ids)
 
   # Get lengths of sequences. Easiest to do this now prior to padding.
   items_to_handlers[
-<<<<<<< HEAD
-      constants
-      .SOURCE_LEN_KEY] = slim.tfexample_decoder.ItemHandlerCallback(
-          keys=[constants.SOURCE_WORDPIECES_KEY],
-          func=input_utils.get_source_len_fn(constants.SOURCE_WORDPIECES_KEY))
-  items_to_handlers[
-      constants
-      .TARGET_LEN_KEY] = slim.tfexample_decoder.ItemHandlerCallback(
-=======
       constants.SOURCE_LEN_KEY] = slim.tfexample_decoder.ItemHandlerCallback(
           keys=[constants.SOURCE_WORDPIECES_KEY],
           func=input_utils.get_source_len_fn(constants.SOURCE_WORDPIECES_KEY))
   items_to_handlers[
       constants.TARGET_LEN_KEY] = slim.tfexample_decoder.ItemHandlerCallback(
->>>>>>> e3a0875f
           keys=[constants.TARGET_ACTION_TYPES_KEY], func=_get_target_len)
 
   # Extra features.
   if use_segment_ids:
-<<<<<<< HEAD
-    items_to_handlers[
-        constants.SEGMENT_ID_KEY] = slim.tfexample_decoder.Tensor(
-            constants.SEGMENT_ID_KEY)
-=======
     items_to_handlers[constants.SEGMENT_ID_KEY] = slim.tfexample_decoder.Tensor(
         constants.SEGMENT_ID_KEY)
->>>>>>> e3a0875f
 
   if use_foreign_key_features:
     items_to_handlers[
@@ -219,14 +170,8 @@
             constants.FOREIGN_KEY_KEY)
 
   if string_alignment_features:
-<<<<<<< HEAD
-    items_to_handlers[
-        constants.ALIGNED_KEY] = slim.tfexample_decoder.Tensor(
-            constants.ALIGNED_KEY)
-=======
     items_to_handlers[constants.ALIGNED_KEY] = slim.tfexample_decoder.Tensor(
         constants.ALIGNED_KEY)
->>>>>>> e3a0875f
 
   decoder = sequence_example_decoder.TFSequenceExampleDecoder(
       keys_to_context_features, keys_to_sequence_features, items_to_handlers)
