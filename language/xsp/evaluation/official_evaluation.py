# coding=utf-8
# Copyright 2018 The Google AI Language Team Authors.
#
# Licensed under the Apache License, Version 2.0 (the "License");
# you may not use this file except in compliance with the License.
# You may obtain a copy of the License at
#
#     http://www.apache.org/licenses/LICENSE-2.0
#
# Unless required by applicable law or agreed to in writing, software
# distributed under the License is distributed on an "AS IS" BASIS,
# WITHOUT WARRANTIES OR CONDITIONS OF ANY KIND, either express or implied.
# See the License for the specific language governing permissions and
# limitations under the License.
"""Official evaluation script for natural language to SQL datasets.

Arguments:
  predictions_filepath (str): Path to a predictions file (in JSON format).
  output_filepath (str): Path to the file where the result of execution is
    saved.
  cache_filepath (str): Path to a JSON file containing a mapping from gold SQL
    queries to cached resulting tables.  Should be ran locally. All filepaths
    above should refer to the local filesystem.
"""
from __future__ import absolute_import
from __future__ import division
from __future__ import print_function

import argparse
import json
import os
import signal

import numpy as np
import sqlite3
from tqdm import tqdm

# Maximum allowable timeout for executing predicted and gold queries.
TIMEOUT = 10

# These are substrings of exceptions from sqlite3 that indicate certain classes
# of schema and syntax errors.
SCHEMA_INCOHERENCE_STRINGS = {
    'no such table', 'no such column', 'ambiguous column name'
}
SYNTAX_INCORRECTNESS_STRINGS = {
    'bad syntax', 'unrecognized token', 'incomplete input',
    'misuse of aggregate', 'left and right', 'wrong number of arguments',
    'sub-select returns', '1st order by term does not match any column',
    'no such function', 'clause is required before',
    'incorrect number of bindings', 'datatype mismatch', 'syntax error'
}


class TimeoutExceptionError(Exception):
  pass


def timeout_handler(signum, frame):
  del signum, frame  # Unused.
  raise TimeoutExceptionError


def normalize_sql_str(string):
  """Normalizes the format of a SQL string for string comparison."""
  string = string.lower()
  while '  ' in string:
    string = string.replace('  ', ' ')
  string = string.strip()
  string = string.replace('( ', '(').replace(' )', ')')
  string = string.replace(' ;', ';')
  string = string.replace('"', '\'')

  if ';' not in string:
    string += ';'
  return string


def string_acc(s1, s2):
  """Computes string accuracy between two SQL queries."""
  return normalize_sql_str(s1) == normalize_sql_str(s2)


def result_table_to_string(table):
  """Converts a resulting SQL table to a human-readable string."""
  string_val = '\t' + '\n\t'.join(
      [str(row) for row in table[:min(len(table), 5)]]) + '\n'
  if len(table) > 5:
    string_val += '... and %d more rows.\n' % (len(table) - 5)
  return string_val


def try_executing_query(prediction, cursor, case_sensitive=True, verbose=False):
  """Attempts to execute a SQL query against a database given a cursor."""
  exception_str = None
  signal.signal(signal.SIGALRM, timeout_handler)
  signal.alarm(TIMEOUT)

  # Try executing the query against the database. Catch exceptions (so that
  # executability of the query can be evaluated).
  try:
    if not case_sensitive:
      # TODO(alanesuhr): Verify that this correctly makes the query case-
      # insensitive for the Scholar domain.
      new_prediction = ''
      last_quote = ''
      for char in prediction:
        new_prediction += char
<<<<<<< HEAD
        if last_quote == '':
=======
        if not last_quote:
>>>>>>> 0ce08447
          if char in {'"', '\''}:
            last_quote = char
        elif char == last_quote:
          last_quote = ''
          new_prediction += ' COLLATE NOCASE'
      prediction = new_prediction

      if verbose:
        print('Executing case-insensitive query:')
        print(new_prediction)

    cursor.execute(prediction)
    pred_results = cursor.fetchall()
    pred_results = [list(result) for result in pred_results]
  except TimeoutExceptionError:
    signal.alarm(0)
    pred_results = []
    exception_str = 'timeout'
  except (sqlite3.Warning, sqlite3.Error, sqlite3.DatabaseError,
          sqlite3.IntegrityError, sqlite3.ProgrammingError,
          sqlite3.OperationalError, sqlite3.NotSupportedError) as e:
    exception_str = str(e).lower()
    pred_results = []
  signal.alarm(0)

  return pred_results, exception_str


def find_used_entities_in_string(query, columns, tables):
  """Heuristically finds schema entities included in a SQL query."""
  used_columns = set()
  used_tables = set()

  nopunct_query = query.replace('.', ' ').replace('(', ' ').replace(')', ' ')

  for token in nopunct_query.split(' '):
    if token.lower() in columns:
      used_columns.add(token.lower())
    if token.lower() in tables:
      used_tables.add(token.lower())
  return used_columns, used_tables


def compute_f1(precision, recall):
  if precision + recall > 0.:
    return 2 * precision * recall / (precision + recall)
  else:
    return 0.


def compute_set_f1(pred_set, gold_set):
  """Computes F1 of items given two sets of items."""
  prec = 1.
  if pred_set:
    prec = float(len(pred_set & gold_set)) / len(pred_set)

  rec = 1.
  if gold_set:
    rec = float(len(pred_set & gold_set)) / len(gold_set)
  return compute_f1(prec, rec)


def col_tab_f1(schema, gold_query, predicted_query):
  """Computes the F1 of tables and columns mentioned in the two queries."""

  # Get the schema entities.
  db_columns = set()
  db_tables = set()
  for name, cols in schema.items():
    for col in cols:
      db_columns.add(col['field name'].lower())
    db_tables.add(name.lower())

  # Heuristically find the entities used in the gold and predicted queries.
  pred_columns, pred_tables = find_used_entities_in_string(
      predicted_query, db_columns, db_tables)
  gold_columns, gold_tables = find_used_entities_in_string(
      gold_query, db_columns, db_tables)

  # Compute and return column and table F1.
  return (compute_set_f1(pred_columns,
                         gold_columns), compute_set_f1(pred_tables,
                                                       gold_tables))


def execute_prediction(prediction, empty_table_cursor, cursor, case_sensitive,
                       verbose):
  """Executes a single example's prediction(s).

  If more than one prediction is available, the most likely executable
  prediction is used as the "official" prediction.

  Args:
    prediction: A dictionary containing information for a single example's
      prediction.
    empty_table_cursor: The cursor to a database containing no records, to be
      used only to determine whether a query is executable in the database.
    cursor: The sqlite3 database cursor to execute queries on.
    case_sensitive: Boolean indicating whether the execution should be case
      sensitive with respect to string values.
    verbose: Whether to print details about what queries are being executed.

  Returns:
    Tuple containing the highest-ranked executable query, the resulting table,
    and any exception string associated with executing this query.
  """

  # Go through predictions in order of probability and test their executability
  # until you get an executable prediction. If you don't find one, just
  # "predict" the most probable one.
  paired_preds_and_scores = zip(prediction['predictions'], prediction['scores'])
  sorted_by_scores = sorted(
      paired_preds_and_scores, key=lambda x: x[1], reverse=True)

  best_prediction = None
  pred_results = None
  exception_str = None
  for i, (pred, _) in enumerate(sorted_by_scores):
    # Try predicting
    if verbose:
      print('Trying to execute query:\n\t' + pred)
      print('... on empty database')
    temp_exception_str = try_executing_query(pred, empty_table_cursor,
                                             case_sensitive, verbose)[1]

    if temp_exception_str:
      if i == 0:
        # By default, set the prediction to the first (highest-scoring)
        # one.
        best_prediction = pred

        # Get the actual results
        if verbose:
          print('... on actual database')
        pred_results, exception_str = try_executing_query(
            pred, cursor, case_sensitive, verbose)
      if exception_str == 'timeout':
        # Technically, this query didn't have a syntax problem, so
        # continue and set this as the best prediction.
        best_prediction = pred

        if verbose:
          print('... on actual database')
        pred_results, exception_str = try_executing_query(
            pred, cursor, case_sensitive, verbose)
        break
    else:
      best_prediction = pred
      exception_str = None

      if verbose:
        print('... on actual database')
<<<<<<< HEAD
      pred_results = try_executing_query(pred, cursor, case_sensitive, verbose)[0]
=======
      pred_results = try_executing_query(pred, cursor, case_sensitive,
                                         verbose)[0]
>>>>>>> 0ce08447
      break

  return best_prediction, pred_results, exception_str


def execute_predictions(predictions, cache_dict, ofile, case_sensitive,
                        verbose):
  """Executes predicted/gold queries and computes performance.

  Writes results to ofile.

  Args:
    predictions: A list of dictionaries defining the predictions made by a
      model.
    cache_dict: A dictionary mapping from gold queries to the resulting tables.
    ofile: A file pointer to be written to.
    case_sensitive: A Boolean indicating whether execution of queries should be
      case sensitive with respect to strings.
    verbose: Whether to print detailed information about evaluation (e.g., for
      debugging).
  """
  # Keeps tracks of metrics throughout all of the evaluation.
  exec_results_same = list()
  string_same = list()

  precision = list()
  recall = list()

  column_f1s = list()
  table_f1s = list()

  conversion_errors = 0

  schema_errors = 0
  syntax_errors = 0
  timeouts = 0

  gold_error = 0

  i = 0

  predictions_iterator = tqdm
  if verbose:
    # Don't use TQDM if verbose: it might mess up the verbose messages
    predictions_iterator = lambda x: x

  for prediction in predictions_iterator(predictions):
    # Attempt to connect to the database for executing.
    try:
      conn = sqlite3.connect(prediction['database_path'])
      conn.text_factory = str
    except sqlite3.OperationalError as e:
      print(e)
      print(prediction['database_path'])
      exit()

    empty_path = prediction['empty_database_path']
    try:
      empty_conn = sqlite3.connect(empty_path)
      empty_conn.text_factory = str
    except sqlite3.OperationalError as e:
      print(e)
      print(empty_path)
      exit()

    empty_cursor = empty_conn.cursor()
    cursor = conn.cursor()

    ofile.write('Example #' + str(i) + '\n')
    printable_utterance = u''.join(
        prediction['utterance']).encode('utf-8').strip()
    ofile.write(printable_utterance + '\n')

    if verbose:
      print('Finding the highest-rated prediction for utterance:\n\t' +
            printable_utterance)
    best_prediction, pred_results, exception_str = execute_prediction(
        prediction, empty_cursor, cursor, case_sensitive, verbose)

    ofile.write('Predicted query:\n')
    if best_prediction:
      ofile.write('\t' + u''.join(best_prediction).encode('utf-8').strip() +
                  '\n')
    else:
      ofile.write('ERROR: Cannot write prediction %r\n' % best_prediction)

    # If it didn't execute correctly, check why.
    if exception_str:
      ofile.write(exception_str + '\n')

      found_error = False
      for substring in SCHEMA_INCOHERENCE_STRINGS:
        if substring in exception_str.lower():
          schema_errors += 1
          found_error = True
          break

      if not found_error:
        for substring in SYNTAX_INCORRECTNESS_STRINGS:
          if substring in exception_str.lower():
            syntax_errors += 1
            found_error = True
            break

      if not found_error and 'timeout' in exception_str:
        ofile.write('Execution (predicted) took too long.\n')
        found_error = True
        timeouts += 1

      # If the error type hasn't been identified, exit and report it.
      if not found_error:
        print(best_prediction)
        print(exception_str)
        exit(1)

      # Predicted table should be empty for all of these cases.
      pred_results = []

    # Compare to gold and update metrics
    gold_query = prediction['gold']

    ofile.write('Gold query:\n')
    ofile.write('\t' + u''.join(gold_query).encode('utf-8').strip() + '\n')

    # Compare the execution results
    if cache_dict is None or gold_query not in cache_dict:
      if verbose:
        print('Trying to execute the gold query:\n\t' + gold_query)
      gold_results, gold_exception_str = try_executing_query(
          gold_query, cursor, case_sensitive, verbose)
      if gold_exception_str:
        gold_error += 1
        gold_results = []
<<<<<<< HEAD
  
      elif cache_dict is not None:
        cache_dict[u''.join(gold_query).decode('utf-8')] = gold_results
  
    else:
      gold_results = cache_dict[gold_query]
  
=======

      elif cache_dict is not None:
        cache_dict[u''.join(gold_query).decode('utf-8')] = gold_results

    else:
      gold_results = cache_dict[gold_query]

>>>>>>> 0ce08447
    if best_prediction:
      string_same.append(string_acc(gold_query, best_prediction))
      col_f1, tab_f1 = col_tab_f1(prediction['schema'], gold_query,
                                  best_prediction)
      column_f1s.append(col_f1)
      table_f1s.append(tab_f1)
      ofile.write('Column F1: %f\n' % col_f1)
      ofile.write('Table F1: %f\n' % tab_f1)

      if 'order by' in gold_query:
        results_equivalent = pred_results == gold_results
      else:
        pred_set = set()
        gold_set = set()
        for pred in pred_results:
          if isinstance(pred, list):
            pred_set.add(' '.join([str(item) for item in pred]))
          else:
            pred_set.add(pred)
        for gold in gold_results:
          if isinstance(gold, list):
            gold_set.add(' '.join([str(item) for item in gold]))
          else:
            gold_set.add(gold)

        results_equivalent = pred_set == gold_set

    else:
      string_same.append(0.)
      ofile.write('Column F1: 0.')
      ofile.write('Table F1: 0.')
      column_f1s.append(0.)
      table_f1s.append(0.)

      conversion_errors += 1

      # Only consider correct if the gold table was empty.
      results_equivalent = gold_results == list()

    exec_results_same.append(int(results_equivalent))
    ofile.write('Execution was correct? ' + str(results_equivalent) + '\n')

    # Add some debugging information about the tables, and compute the
    # precisions.
    if pred_results:
      if not results_equivalent:
        ofile.write('Predicted table:\n')
        ofile.write(result_table_to_string(pred_results))

      precision.append(int(results_equivalent))
    elif best_prediction is None or not results_equivalent:
      ofile.write('Predicted table was EMPTY!\n')

    if gold_results:
      ofile.write('Gold table:\n')
      ofile.write(result_table_to_string(gold_results))

      recall.append(int(results_equivalent))
    else:
      ofile.write('Gold table was EMPTY!\n')

    ofile.write('\n')
    ofile.flush()

    conn.close()
    empty_conn.close()

    i += 1

  # Write the overall metrics to the file.
  num_empty_pred = len(precision)
  num_empty_gold = len(recall)

  precision = np.mean(np.array(precision))
  recall = np.mean(np.array(recall))

  execution_f1 = compute_f1(precision, recall)

  ofile.write('String accuracy: ' +
              '{0:.2f}'.format(100. * np.mean(np.array(string_same))) + '\n')
  ofile.write('Accuracy: ' +
              '{0:.2f}'.format(100. * np.mean(np.array(exec_results_same))) +
              '\n')
  ofile.write('Precision: ' + '{0:.2f}'.format(100. * precision) + ' ; ' +
              str(num_empty_pred) + ' nonempty predicted tables' + '\n')
  ofile.write('Recall: ' + '{0:.2f}'.format(100. * recall) + ' ; ' +
              str(num_empty_gold) + ' nonempty gold tables' + '\n')
  ofile.write('Execution F1: ' + '{0:.2f}'.format(100. * execution_f1) + '\n')
  ofile.write('Timeout: ' +
              '{0:.2f}'.format(timeouts * 100. / len(predictions)) + '\n')
  ofile.write('Gold did not execute: ' +
              '{0:.2f}'.format(gold_error * 100. / len(predictions)) + '\n')
  ofile.write('Average column F1: ' +
              '{0:.2f}'.format(100. * np.mean(np.array(column_f1s))) + '\n')
  ofile.write('Average table F1: ' +
              '{0:.2f}'.format(100. * np.mean(np.array(table_f1s))) + '\n')
  ofile.write('Schema errors: ' +
              '{0:.2f}'.format((schema_errors) * 100. / len(predictions)) +
              '\n')
  ofile.write('Syntax errors:  ' +
              '{0:.2f}'.format((syntax_errors) * 100. / len(predictions)) +
              '\n')
  ofile.write('Conversion errors: ' +
              '{0:.2f}'.format((conversion_errors * 100.) / len(predictions)) +
              '\n')


def main(predictions_filepath, output_filepath, cache_filepath, verbose):
  # Load the predictions filepath.
  with open(predictions_filepath) as infile:
    predictions = json.load(infile)
  print('Loaded %d predictions.' % len(predictions))

  # Load or create the cache dictionary mapping from gold queries to resulting
  # tables.
  cache_dict = None

  # Only instantiate the cache dict if using Spider.
  if 'spider' not in predictions_filepath.lower():
    cache_dict = dict()
    if os.path.exists(cache_filepath):
      print('Loading cache from %s' % cache_filepath)
      with open(cache_filepath) as infile:
        cache_dict = json.load(infile)
      print('Loaded %d cached queries' % len(cache_dict))

  # Create the text file that results will be written to.
  with open(output_filepath, 'w') as ofile:
    execute_predictions(predictions, cache_dict, ofile,
                        'scholar' not in predictions_filepath, verbose)

  if 'spider' not in predictions_filepath.lower():
    try:
      cache_str = json.dumps(cache_dict)
      with open(cache_filepath, 'w') as ofile:
        ofile.write(cache_str)
    except UnicodeDecodeError as e:
      print('Could not save the cache dict. Exception:')
      print(e)


if __name__ == '__main__':
  parser = argparse.ArgumentParser()
  parser.add_argument(
      '--predictions_filepath',
      type=str,
      help='Where the predictions JSON file is located.')
  parser.add_argument(
      '--output_filepath', type=str, help='Where to write the results.')
  parser.add_argument(
      '--cache_filepath', type=str, help='A cache of the gold tables.')
  parser.add_argument(
      '--verbose',
      type=bool,
      help='If set to True, evaluation will be verbose.')
  args = parser.parse_args()

  main(args.predictions_filepath, args.output_filepath, args.cache_filepath,
       args.verbose)<|MERGE_RESOLUTION|>--- conflicted
+++ resolved
@@ -106,11 +106,7 @@
       last_quote = ''
       for char in prediction:
         new_prediction += char
-<<<<<<< HEAD
-        if last_quote == '':
-=======
         if not last_quote:
->>>>>>> 0ce08447
           if char in {'"', '\''}:
             last_quote = char
         elif char == last_quote:
@@ -263,12 +259,8 @@
 
       if verbose:
         print('... on actual database')
-<<<<<<< HEAD
-      pred_results = try_executing_query(pred, cursor, case_sensitive, verbose)[0]
-=======
       pred_results = try_executing_query(pred, cursor, case_sensitive,
                                          verbose)[0]
->>>>>>> 0ce08447
       break
 
   return best_prediction, pred_results, exception_str
@@ -402,23 +394,13 @@
       if gold_exception_str:
         gold_error += 1
         gold_results = []
-<<<<<<< HEAD
-  
+
       elif cache_dict is not None:
         cache_dict[u''.join(gold_query).decode('utf-8')] = gold_results
-  
+
     else:
       gold_results = cache_dict[gold_query]
-  
-=======
-
-      elif cache_dict is not None:
-        cache_dict[u''.join(gold_query).decode('utf-8')] = gold_results
-
-    else:
-      gold_results = cache_dict[gold_query]
-
->>>>>>> 0ce08447
+
     if best_prediction:
       string_same.append(string_acc(gold_query, best_prediction))
       col_f1, tab_f1 = col_tab_f1(prediction['schema'], gold_query,
