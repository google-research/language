# coding=utf-8
# Copyright 2018 The Google AI Language Team Authors.
#
# Licensed under the Apache License, Version 2.0 (the "License");
# you may not use this file except in compliance with the License.
# You may obtain a copy of the License at
#
#     http://www.apache.org/licenses/LICENSE-2.0
#
# Unless required by applicable law or agreed to in writing, software
# distributed under the License is distributed on an "AS IS" BASIS,
# WITHOUT WARRANTIES OR CONDITIONS OF ANY KIND, either express or implied.
# See the License for the specific language governing permissions and
# limitations under the License.
"""Official evaluation script for natural language to SQL datasets.

Arguments:
  predictions_filepath (str): Path to a predictions file (in JSON format).
  output_filepath (str): Path to the file where the result of execution is
    saved.
  cache_filepath (str): Path to a JSON file containing a mapping from gold SQL
    queries to cached resulting tables.  Should be ran locally. All filepaths
    above should refer to the local filesystem.
"""
from __future__ import absolute_import
from __future__ import division
from __future__ import print_function

import argparse
import json
import os

import numpy as np
import sqlite3
import timeout_decorator
from tqdm import tqdm

# Maximum allowable timeout for executing predicted and gold queries.
TIMEOUT = 60

# Maximum number of candidates we should consider
MAX_CANDIDATE = 20


# These are substrings of exceptions from sqlite3 that indicate certain classes
# of schema and syntax errors.
SCHEMA_INCOHERENCE_STRINGS = {
    'no such table', 'no such column', 'ambiguous column name'
}
SYNTAX_INCORRECTNESS_STRINGS = {
    'bad syntax', 'unrecognized token', 'incomplete input',
    'misuse of aggregate', 'left and right', 'wrong number of arguments',
    'sub-select returns', '1st order by term does not match any column',
    'no such function', 'clause is required before',
    'incorrect number of bindings', 'datatype mismatch', 'syntax error'
}


def normalize_sql_str(string):
  """Normalizes the format of a SQL string for string comparison."""
  string = string.lower()
  while '  ' in string:
    string = string.replace('  ', ' ')
  string = string.strip()
  string = string.replace('( ', '(').replace(' )', ')')
  string = string.replace(' ;', ';')
  string = string.replace('"', '\'')

  if ';' not in string:
    string += ';'
  return string


def string_acc(s1, s2):
  """Computes string accuracy between two SQL queries."""
  return normalize_sql_str(s1) == normalize_sql_str(s2)


def result_table_to_string(table):
  """Converts a resulting SQL table to a human-readable string."""
  string_val = '\t' + '\n\t'.join(
      [str(row) for row in table[:min(len(table), 5)]]) + '\n'
  if len(table) > 5:
    string_val += '... and %d more rows.\n' % (len(table) - 5)
  return string_val


def try_executing_query(prediction, cursor, case_sensitive=True, verbose=False):
  """Attempts to execute a SQL query against a database given a cursor."""
  exception_str = None

  prediction_str = prediction[:]
  prediction_str = prediction_str.replace(';', '').strip()
  print('Current prediction:' + prediction_str)

  st = time.time()
  try:
    if not case_sensitive:
      new_prediction = ''
      last_quote = ''
      for char in prediction:
        new_prediction += char
        if char in {'"', '\''} and not last_quote:
          last_quote = char
        elif char == last_quote:
          last_quote = ''
          new_prediction += ' COLLATE NOCASE'
      prediction = new_prediction

      if verbose:
        print('Executing case-insensitive query:')
        print(new_prediction)
    pred_results = timeout_execute(cursor, prediction)
  except timeout_decorator.timeout_decorator.TimeoutError:
    print('!time out!')
    pred_results = []
    exception_str = 'timeout'
  except (sqlite3.Warning, sqlite3.Error, sqlite3.DatabaseError,
          sqlite3.IntegrityError, sqlite3.ProgrammingError,
          sqlite3.OperationalError, sqlite3.NotSupportedError) as e:
    exception_str = str(e).lower()
    pred_results = []
  execution_time = time.time() - st

  return pred_results, exception_str, execution_time


@timeout_decorator.timeout(seconds=TIMEOUT, use_signals=False)
def timeout_execute(cursor, prediction):
  cursor.execute(prediction)
  pred_results = cursor.fetchall()
  pred_results = [list(result) for result in pred_results]
  return pred_results


def find_used_entities_in_string(query, columns, tables):
  """Heuristically finds schema entities included in a SQL query."""
  used_columns = set()
  used_tables = set()

  nopunct_query = query.replace('.', ' ').replace('(', ' ').replace(')', ' ')

  for token in nopunct_query.split(' '):
    if token.lower() in columns:
      used_columns.add(token.lower())
    if token.lower() in tables:
      used_tables.add(token.lower())
  return used_columns, used_tables


def compute_f1(precision, recall):
  if precision + recall > 0.:
    return 2 * precision * recall / (precision + recall)
  else:
    return 0.


def compute_set_f1(pred_set, gold_set):
  """Computes F1 of items given two sets of items."""
  prec = 1.
  if pred_set:
    prec = float(len(pred_set & gold_set)) / len(pred_set)

  rec = 1.
  if gold_set:
    rec = float(len(pred_set & gold_set)) / len(gold_set)
  return compute_f1(prec, rec)


def col_tab_f1(schema, gold_query, predicted_query):
  """Computes the F1 of tables and columns mentioned in the two queries."""

  # Get the schema entities.
  db_columns = set()
  db_tables = set()
  for name, cols in schema.items():
    for col in cols:
      db_columns.add(col['field name'].lower())
    db_tables.add(name.lower())

  # Heuristically find the entities used in the gold and predicted queries.
  pred_columns, pred_tables = find_used_entities_in_string(
      predicted_query, db_columns, db_tables)
  gold_columns, gold_tables = find_used_entities_in_string(
      gold_query, db_columns, db_tables)

  # Compute and return column and table F1.
  return (compute_set_f1(pred_columns,
                         gold_columns), compute_set_f1(pred_tables,
                                                       gold_tables))


def execute_prediction(prediction, empty_table_cursor, cursor, case_sensitive,
                       verbose):
  """Executes a single example's prediction(s).

  If more than one prediction is available, the most likely executable
  prediction is used as the "official" prediction.

  Args:
    prediction: A dictionary containing information for a single example's
      prediction.
    empty_table_cursor: The cursor to a database containing no records, to be
      used only to determine whether a query is executable in the database.
    cursor: The sqlite3 database cursor to execute queries on.
    case_sensitive: Boolean indicating whether the execution should be case
      sensitive with respect to string values.
    verbose: Whether to print details about what queries are being executed.

  Returns:
    Tuple containing the highest-ranked executable query, the resulting table,
    and any exception string associated with executing this query.
  """

  # Go through predictions in order of probability and test their executability
  # until you get an executable prediction. If you don't find one, just
  # "predict" the most probable one.
  paired_preds_and_scores = zip(prediction['predictions'], prediction['scores'])
  sorted_by_scores = sorted(
      paired_preds_and_scores, key=lambda x: x[1], reverse=True)

  best_prediction = None
  pred_results = None
  exception_str = None
  execution_time = 0

  if len(sorted_by_scores) > MAX_CANDIDATE:
    sorted_by_scores = sorted_by_scores[:MAX_CANDIDATE]

  for i, (pred, _) in enumerate(sorted_by_scores):
    # Try predicting
    if verbose:
      print('Trying to execute query:\n\t' + pred)
      print('... on empty database')
    temp_exception_str = try_executing_query(pred, empty_table_cursor,
                                             case_sensitive, verbose)[1]

    if temp_exception_str:
      if i == 0:
        # By default, set the prediction to the first (highest-scoring)
        # one.
        best_prediction = pred

        # Get the actual results
        if verbose:
          print('... on actual database')
        pred_results, exception_str, execution_time = try_executing_query(
            pred, cursor, case_sensitive, verbose)
      if exception_str == 'timeout':
        # Technically, this query didn't have a syntax problem, so
        # continue and set this as the best prediction.
        best_prediction = pred

        if verbose:
          print('... on actual database')
        pred_results, exception_str, execution_time = try_executing_query(
            pred, cursor, case_sensitive, verbose)
        break
    else:
      best_prediction = pred
      exception_str = None

      if verbose:
        print('No exception... on actual database')
      pred_results, _, execution_time = try_executing_query(pred, cursor, case_sensitive,
                                         verbose)
      break

  return best_prediction, pred_results, exception_str, execution_time


def _convert_to_unicode_string(value):
  if isinstance(value, int) or isinstance(value, float):
    return str(value).decode('utf-8', 'ignore')
  elif isinstance(value, unicode):
    return value
  elif isinstance(value, str):
    return value.decode('utf-8', 'ignore')
  else:
    return str(value).decode('utf-8', 'ignore')


<<<<<<< HEAD
def execute_predictions(predictions, cache_dict, ofile, case_sensitive,
                        verbose, update_cache):
=======
def execute_predictions(predictions, cache_dict, ofile, case_sensitive, verbose,
                        update_cache):
>>>>>>> 7ea41709
  """Executes predicted/gold queries and computes performance.

  Writes results to ofile.

  Args:
    predictions: A list of dictionaries defining the predictions made by a
      model.
    cache_dict: A dictionary mapping from gold queries to the resulting tables.
    ofile: A file pointer to be written to.
    case_sensitive: A Boolean indicating whether execution of queries should be
      case sensitive with respect to strings.
    verbose: Whether to print detailed information about evaluation (e.g., for
      debugging).
    update_cache: Whether to execute and cache gold queries.
  """
  # Keeps tracks of metrics throughout all of the evaluation.
  exec_results_same = list()
  string_same = list()

  precision = list()
  recall = list()

  column_f1s = list()
  table_f1s = list()

  conversion_errors = 0

  schema_errors = 0
  syntax_errors = 0
  timeouts = 0

  gold_error = 0

  i = 0

  predictions_iterator = tqdm
  if verbose:
    # Don't use TQDM if verbose: it might mess up the verbose messages
    predictions_iterator = lambda x: x

  for prediction in predictions_iterator(predictions):
    # Attempt to connect to the database for executing.
    try:
      conn = sqlite3.connect(prediction['database_path'])
      conn.text_factory = str
    except sqlite3.OperationalError as e:
      print(e)
      print(prediction['database_path'])
      exit()

    empty_path = prediction['empty_database_path']
    try:
      empty_conn = sqlite3.connect(empty_path)
      empty_conn.text_factory = str
    except sqlite3.OperationalError as e:
      print(e)
      print(empty_path)
      exit()

    empty_cursor = empty_conn.cursor()
    cursor = conn.cursor()

    ofile.write('Example #' + str(i) + '\n')
    printable_utterance = u''.join(
        prediction['utterance']).encode('utf-8').strip()
    ofile.write(printable_utterance + '\n')

    if verbose:
      print('Finding the highest-rated prediction for utterance:\n\t' +
            printable_utterance)

    best_prediction, pred_results, exception_str, execution_time = execute_prediction(
        prediction, empty_cursor, cursor, case_sensitive, verbose)

    ofile.write('Predicted query:\n')
    if best_prediction:
      ofile.write('\t' + u''.join(best_prediction).encode('utf-8').strip() +
                  '\n')
    else:
      ofile.write('ERROR: Cannot write prediction %r\n' % best_prediction)
    ofile.write('Took %s s to execute' % execution_time)

    # If it didn't execute correctly, check why.
    if exception_str:
      ofile.write(exception_str + '\n')

      found_error = False
      for substring in SCHEMA_INCOHERENCE_STRINGS:
        if substring in exception_str.lower():
          schema_errors += 1
          found_error = True
          break

      if not found_error:
        for substring in SYNTAX_INCORRECTNESS_STRINGS:
          if substring in exception_str.lower():
            syntax_errors += 1
            found_error = True
            break

      if not found_error and 'timeout' in exception_str:
        ofile.write('Execution (predicted) took too long.\n')
        found_error = True
        timeouts += 1

      # If the error type hasn't been identified, exit and report it.
      if not found_error:
        print(best_prediction)
        print(exception_str)
        exit(1)

      # Predicted table should be empty for all of these cases.
      pred_results = []

    # Compare to gold and update metrics
    gold_query = prediction['gold']

    ofile.write('Gold query:\n')
    ofile.write('\t' + u''.join(gold_query).encode('utf-8').strip() + '\n')

    # Get the gold results
    if cache_dict is None or gold_query not in cache_dict:
      if printable_utterance not in cache_dict:
        if update_cache:
<<<<<<< HEAD
            if verbose:
              print('Trying to execute the gold query:\n\t' + gold_query)
            gold_results, gold_exception_str = try_executing_query(
                gold_query, cursor, case_sensitive, verbose)
      
            if gold_exception_str:
              gold_error += 1
              gold_results = []
            elif cache_dict is not None:
              cache_dict[u''.join(gold_query).decode('utf-8')] = gold_results
=======
          if verbose:
            print('Trying to execute the gold query:\n\t' + gold_query)
          gold_results, gold_exception_str = try_executing_query(
              gold_query, cursor, case_sensitive, verbose)

          if gold_exception_str:
            gold_error += 1
            gold_results = []
          elif cache_dict is not None:
            cache_dict[u''.join(gold_query).decode('utf-8')] = gold_results
>>>>>>> 7ea41709
        else:
          print(gold_query)
          print(printable_utterance)
          raise ValueError('Cache miss!')

      else:
        gold_results = cache_dict[cache_dict[printable_utterance]]
    else:
      gold_results = cache_dict[gold_query]

    if best_prediction:
      string_same.append(string_acc(gold_query, best_prediction))
      col_f1, tab_f1 = col_tab_f1(prediction['schema'], gold_query,
                                  best_prediction)
      column_f1s.append(col_f1)
      table_f1s.append(tab_f1)
      ofile.write('Column F1: %f\n' % col_f1)
      ofile.write('Table F1: %f\n' % tab_f1)

      if 'order by' in gold_query:
        results_equivalent = pred_results == gold_results
      else:
        pred_set = set()
        gold_set = set()
        for pred in pred_results:
          if isinstance(pred, list):
            pred_set.add(u' '.join(
                [_convert_to_unicode_string(item) for item in pred]))
          else:
            pred_set.add(pred)
        for gold in gold_results:
          if isinstance(gold, list):
            gold_set.add(u' '.join(
                [_convert_to_unicode_string(item) for item in gold]))
          else:
            gold_set.add(gold)

        results_equivalent = pred_set == gold_set

    else:
      string_same.append(0.)
      ofile.write('Column F1: 0.')
      ofile.write('Table F1: 0.')
      column_f1s.append(0.)
      table_f1s.append(0.)

      conversion_errors += 1

      # Only consider correct if the gold table was empty.
      results_equivalent = gold_results == list()

    exec_results_same.append(int(results_equivalent))
    ofile.write('Execution was correct? ' + str(results_equivalent) + '\n')

    # Add some debugging information about the tables, and compute the
    # precisions.
    if pred_results:
      if not results_equivalent:
        ofile.write('Predicted table:\n')
        ofile.write(result_table_to_string(pred_results))

      precision.append(int(results_equivalent))
    elif best_prediction is None or not results_equivalent:
      ofile.write('Predicted table was EMPTY!\n')

    if gold_results:
      ofile.write('Gold table:\n')
      ofile.write(result_table_to_string(gold_results))

      recall.append(int(results_equivalent))
    else:
      ofile.write('Gold table was EMPTY!\n')

    ofile.write('\n')
    ofile.flush()

    conn.close()
    empty_conn.close()

    i += 1

  # Write the overall metrics to the file.
  num_empty_pred = len(precision)
  num_empty_gold = len(recall)

  precision = np.mean(np.array(precision))
  recall = np.mean(np.array(recall))

  execution_f1 = compute_f1(precision, recall)

  ofile.write('String accuracy: ' +
              '{0:.2f}'.format(100. * np.mean(np.array(string_same))) + '\n')
  ofile.write('Accuracy: ' +
              '{0:.2f}'.format(100. * np.mean(np.array(exec_results_same))) +
              '\n')
  ofile.write('Precision: ' + '{0:.2f}'.format(100. * precision) + ' ; ' +
              str(num_empty_pred) + ' nonempty predicted tables' + '\n')
  ofile.write('Recall: ' + '{0:.2f}'.format(100. * recall) + ' ; ' +
              str(num_empty_gold) + ' nonempty gold tables' + '\n')
  ofile.write('Execution F1: ' + '{0:.2f}'.format(100. * execution_f1) + '\n')
  ofile.write('Timeout: ' +
              '{0:.2f}'.format(timeouts * 100. / len(predictions)) + '\n')
  ofile.write('Gold did not execute: ' +
              '{0:.2f}'.format(gold_error * 100. / len(predictions)) + '\n')
  ofile.write('Average column F1: ' +
              '{0:.2f}'.format(100. * np.mean(np.array(column_f1s))) + '\n')
  ofile.write('Average table F1: ' +
              '{0:.2f}'.format(100. * np.mean(np.array(table_f1s))) + '\n')
  ofile.write('Schema errors: ' +
              '{0:.2f}'.format((schema_errors) * 100. / len(predictions)) +
              '\n')
  ofile.write('Syntax errors:  ' +
              '{0:.2f}'.format((syntax_errors) * 100. / len(predictions)) +
              '\n')
  ofile.write('Conversion errors: ' +
              '{0:.2f}'.format((conversion_errors * 100.) / len(predictions)) +
              '\n')


def main(predictions_filepath, output_filepath, cache_filepath, verbose,
         update_cache):
  # Load the predictions filepath.
  with open(predictions_filepath) as infile:
    predictions = json.load(infile)
  print('Loaded %d predictions.' % len(predictions))

  # Load or create the cache dictionary mapping from gold queries to resulting
  # tables.
  cache_dict = None

  # Only instantiate the cache dict if using Spider.
  print('cache path: ' + cache_filepath)

  basefilename = os.path.basename(predictions_filepath).lower()

  if 'spider' not in basefilename:
    cache_dict = dict()
    if os.path.exists(cache_filepath):
      print('Loading cache from %s' % cache_filepath)
      with open(cache_filepath) as infile:
        cache_dict = json.load(infile)
      print('Loaded %d cached queries' % len(cache_dict))

  # Create the text file that results will be written to.
  with open(output_filepath, 'w') as ofile:
    execute_predictions(predictions, cache_dict, ofile,
                        'scholar' not in basefilename, verbose, update_cache)

  if 'spider' not in basefilename:
    try:
      cache_str = json.dumps(cache_dict)
      with open(cache_filepath, 'w') as ofile:
        ofile.write(cache_str)
    except UnicodeDecodeError as e:
      print('Could not save the cache dict. Exception:')
      print(e)


if __name__ == '__main__':
  parser = argparse.ArgumentParser()
  parser.add_argument(
      '--predictions_filepath',
      type=str,
      help='Where the predictions JSON file is located.')
  parser.add_argument(
      '--output_filepath', type=str, help='Where to write the results.')
  parser.add_argument(
      '--cache_filepath', type=str, help='A cache of the gold tables.')
  parser.add_argument(
      '--verbose',
      type=bool,
      help='If set to True, evaluation will be verbose.')
  parser.add_argument(
      '--update_cache',
      type=bool,
      help='If set to True, will execute and cache gold queries.')
  args = parser.parse_args()

  main(args.predictions_filepath, args.output_filepath, args.cache_filepath,
       args.verbose, args.update_cache)<|MERGE_RESOLUTION|>--- conflicted
+++ resolved
@@ -280,13 +280,8 @@
     return str(value).decode('utf-8', 'ignore')
 
 
-<<<<<<< HEAD
 def execute_predictions(predictions, cache_dict, ofile, case_sensitive,
                         verbose, update_cache):
-=======
-def execute_predictions(predictions, cache_dict, ofile, case_sensitive, verbose,
-                        update_cache):
->>>>>>> 7ea41709
   """Executes predicted/gold queries and computes performance.
 
   Writes results to ofile.
@@ -411,7 +406,6 @@
     if cache_dict is None or gold_query not in cache_dict:
       if printable_utterance not in cache_dict:
         if update_cache:
-<<<<<<< HEAD
             if verbose:
               print('Trying to execute the gold query:\n\t' + gold_query)
             gold_results, gold_exception_str = try_executing_query(
@@ -422,18 +416,6 @@
               gold_results = []
             elif cache_dict is not None:
               cache_dict[u''.join(gold_query).decode('utf-8')] = gold_results
-=======
-          if verbose:
-            print('Trying to execute the gold query:\n\t' + gold_query)
-          gold_results, gold_exception_str = try_executing_query(
-              gold_query, cursor, case_sensitive, verbose)
-
-          if gold_exception_str:
-            gold_error += 1
-            gold_results = []
-          elif cache_dict is not None:
-            cache_dict[u''.join(gold_query).decode('utf-8')] = gold_results
->>>>>>> 7ea41709
         else:
           print(gold_query)
           print(printable_utterance)
